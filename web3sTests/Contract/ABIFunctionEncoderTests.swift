//
//  ABIFunctionEncoderTests.swift
//  web3swift
//
//  Created by Miguel on 28/11/2018.
//  Copyright © 2018 Argent Labs Limited. All rights reserved.
//

import XCTest
import BigInt
@testable import web3swift

class ABIFuncionEncoderTests: XCTestCase {
    var encoder: ABIFunctionEncoder!
    
    override func setUp() {
        encoder = ABIFunctionEncoder("test")

    }
    
    func testGivenEmptyString_ThenEncodesCorrectly() {
        try! encoder.encode("")
        let encoded = try! encoder.encoded()
        XCTAssertEqual(String(hexFromBytes: encoded.web3.bytes), "0xf9fbd554000000000000000000000000000000000000000000000000000000000000002000000000000000000000000000000000000000000000000000000000000000000000000000000000000000000000000000000000000000000000000000000000")
    }
    
    func testGivenNonEmptyString_ThenEncodesCorrectly() {
        try! encoder.encode("hi")
        let encoded = try! encoder.encoded()
        XCTAssertEqual(String(hexFromBytes: encoded.web3.bytes), "0xf9fbd554000000000000000000000000000000000000000000000000000000000000002000000000000000000000000000000000000000000000000000000000000000026869000000000000000000000000000000000000000000000000000000000000")
    }

    func testGivenEmptyData_ThenEncodesCorrectly() {
        try! encoder.encode(Data())
        let encoded = try! encoder.encoded()
        XCTAssertEqual(String(hexFromBytes: encoded.web3.bytes), "0x2f570a2300000000000000000000000000000000000000000000000000000000000000200000000000000000000000000000000000000000000000000000000000000000")
    }
    
    func testGivenNonEmptyData_ThenEncodesCorrectly() {
<<<<<<< HEAD
        try! encoder.encode(Data(bytes: "hi".web3.bytes))
=======
        try! encoder.encode(Data("hi".bytes))
>>>>>>> 93ae3831
        let encoded = try! encoder.encoded()
        XCTAssertEqual(String(hexFromBytes: encoded.web3.bytes), "0x2f570a23000000000000000000000000000000000000000000000000000000000000002000000000000000000000000000000000000000000000000000000000000000026869000000000000000000000000000000000000000000000000000000000000")
    }
    
    func testGivenEmptyArrayOfAddressses_ThenEncodesCorrectly() {
        try! encoder.encode([EthereumAddress]())
        let encoded = try! encoder.encoded()
        XCTAssertEqual(String(hexFromBytes: encoded.web3.bytes), "0xd57498ea00000000000000000000000000000000000000000000000000000000000000200000000000000000000000000000000000000000000000000000000000000000")
    }
    
    
    func testGivenArrayOfAddressses_ThenEncodesCorrectly() {
        let addresses = ["0x26fc876db425b44bf6c377a7beef65e9ebad0ec3",
                         "0x25a01a05c188dacbcf1d61af55d4a5b4021f7eed",
                         "0xeeeeeeeeeeeeeeeeeeeeeeeeeeeeeeeeeeeeeeee",
                         "0x8c2dc702371d73febc50c6e6ced100bf9dbcb029",
                         "0x007eedb5044ed5512ed7b9f8b42fe3113452491e"].map { EthereumAddress($0) }

        try! encoder.encode(addresses)
        let encoded = try! encoder.encoded()
        XCTAssertEqual(String(hexFromBytes: encoded.web3.bytes), "0xd57498ea0000000000000000000000000000000000000000000000000000000000000020000000000000000000000000000000000000000000000000000000000000000100000000000000000000000026fc876db425b44bf6c377a7beef65e9ebad0ec300000000000000000000000025a01a05c188dacbcf1d61af55d4a5b4021f7eed000000000000000000000000eeeeeeeeeeeeeeeeeeeeeeeeeeeeeeeeeeeeeeee0000000000000000000000008c2dc702371d73febc50c6e6ced100bf9dbcb029000000000000000000000000007eedb5044ed5512ed7b9f8b42fe3113452491e0000000000000000000000000000000000000000000000000000000000000000")
    }
}<|MERGE_RESOLUTION|>--- conflicted
+++ resolved
@@ -37,11 +37,7 @@
     }
     
     func testGivenNonEmptyData_ThenEncodesCorrectly() {
-<<<<<<< HEAD
-        try! encoder.encode(Data(bytes: "hi".web3.bytes))
-=======
-        try! encoder.encode(Data("hi".bytes))
->>>>>>> 93ae3831
+        try! encoder.encode(Data("hi".web3.bytes))
         let encoded = try! encoder.encoded()
         XCTAssertEqual(String(hexFromBytes: encoded.web3.bytes), "0x2f570a23000000000000000000000000000000000000000000000000000000000000002000000000000000000000000000000000000000000000000000000000000000026869000000000000000000000000000000000000000000000000000000000000")
     }
